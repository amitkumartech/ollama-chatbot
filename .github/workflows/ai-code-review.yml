--- conflicted
+++ resolved
@@ -4,135 +4,12 @@
   pull_request:
     types: [opened, synchronize]
 
-permissions:
-  contents: read
-  pull-requests: write
-
 jobs:
   review:
     # Runner must have Ollama + jq installed and be labelled "self-hosted"
-    runs-on: [self-hosted, windows, ollama] # <-- add the OS label
+    runs-on: self-hosted
 
     steps:
-<<<<<<< HEAD
-      # 1. Checkout code -------------------------------------------------------
-      - name: Checkout
-        uses: actions/checkout@v4
-        with:
-          fetch-depth: 0 # full history; merge base always available
-
-      # Quick probe - show which program GitHub is executing
-      - name: Probe current shell
-        shell: pwsh
-        run: |
-          Write-Host "GitHub picked: $($PSVersionTable.PSEdition)  (if this prints Core or Desktop, you are in PowerShell)"
-          Write-Host "Bash in PATH? $(where.exe bash 2>$null)"
-
-      # 2. Generate the PR diff -----------------------------------------------
-      - name: Produce diff
-        id: diff
-        shell: pwsh
-        run: |
-          $BASE_REF = "${{ github.base_ref }}"
-          git fetch --depth 1 origin $BASE_REF
-          git diff origin/$BASE_REF...HEAD -- '*.ts' '*.html' '*.scss' |
-            Out-File -Encoding utf8 pr.diff
-
-          "DIFF<<EOF"            | Out-File -Encoding utf8 -Append $env:GITHUB_OUTPUT
-          Get-Content pr.diff    | Out-File -Encoding utf8 -Append $env:GITHUB_OUTPUT
-          "EOF"                  | Out-File -Encoding utf8 -Append $env:GITHUB_OUTPUT
-      #test jq version
-      - name: Confirm jq availability
-        shell: pwsh
-        run: |
-          Write-Host "Checking jq version..."
-          try {
-            $jqVersion = jq --version
-            Write-Host "✅ jq found: $jqVersion"
-          } catch {
-            Write-Host "❌ jq not found or not in PATH"
-            exit 1
-          }
-
-      # 3. Ask Ollama for a code review ---------------------------------------
-      - name: Query local LLM via Ollama
-        id: review
-        shell: pwsh
-        run: |
-          Write-Host "Checking jq version..."
-          try {
-            $jqVersion = jq --version
-            Write-Host "✅ jq found: $jqVersion"
-          } catch {
-            Write-Host "❌ jq not found or not in PATH"
-            exit 1
-          }
-
-          $ErrorActionPreference = "Stop"
-
-          # ---- build prompt -------------------------------------------------
-          $prompt = @'
-          You are a senior Angular/TypeScript reviewer. Identify bugs, missing unit tests,
-          performance issues, and accessibility concerns. Respond in GitHub-flavored
-          Markdown bullets.
-          '@
-
-          $diffText = @"
-          ${{ steps.diff.outputs.DIFF }}
-          "@
-
-          $fullPrompt = "$prompt`n`n----- DIFF START -----`n$diffText`n----- DIFF END -----"
-
-          # ---- build payload object safely ---------------------------------
-          $payloadObj = @{
-            model  = 'gemma:2b'
-            prompt = $fullPrompt
-            stream = $false            # or $true for token streaming
-          }
-
-          $payload = $payloadObj | ConvertTo-Json -Depth 4 -Compress
-
-          Write-Host "DEBUG Payload JSON => $payload"   # should show non‑null string
-
-          # ---- call Ollama --------------------------------------------------
-          $response = curl -s http://localhost:11434/api/generate `
-            -H "Content-Type: application/json" `
-            -d $payload
-          Write-Host "DEBUG Response JSON => $response" # should show non‑null string
-          Write-Host "✅ response prepared  ($response)"
-          $reviewText = $response | ForEach-Object {
-            try { ( $_ | ConvertFrom-Json ).response } catch { "" }
-          } | Where-Object { $_ } | Out-String
-          Write-Host "✅ reviewText prepared ($reviewText)"
-          $reviewText = $reviewText -replace "`r", ""
-
-          # ----- expose for next step --------------------------------------------
-          @"
-          REVIEW<<EOF
-          $reviewText
-          EOF
-          "@ | Out-File -FilePath $env:GITHUB_OUTPUT -Append -Encoding utf8
-
-      # 4. Post comment via GitHub REST API ------------------------------------
-      - name: Post review comment
-        shell: pwsh
-        env:
-          GH_TOKEN: ${{ secrets.GITHUB_TOKEN }}
-        run: |
-          $ErrorActionPreference = "Stop"
-
-          # Build JSON payload for the GitHub API
-          $bodyJson = @{
-            body = "${{ steps.review.outputs.REVIEW }}"
-          } | ConvertTo-Json -Compress
-
-          # Post the comment
-          curl -s -X POST `
-            -H "Authorization: Bearer $env:GH_TOKEN" `
-            -H "Accept: application/vnd.github+json" `
-            -d $bodyJson `
-            "https://api.github.com/repos/${{ github.repository }}/issues/${{ github.event.pull_request.number }}/comments"
-=======
     # 1️⃣ Checkout code -------------------------------------------------------
     - name: Checkout
       uses: actions/checkout@v4
@@ -191,5 +68,4 @@
           -H "Authorization: Bearer $GH_TOKEN" 
           -H "Accept: application/vnd.github+json" 
           https://api.github.com/repos/${{ github.repository }}/issues/${{ github.event.pull_request.number }}/comments 
-          -d "{\"body\": $body}"
->>>>>>> 932636d8
+          -d "{\"body\": $body}"