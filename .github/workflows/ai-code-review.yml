name: Ollama AI PR Review (Bot-Only)

on:
  pull_request:
    types: [opened, synchronize]

permissions:
  contents: read
  pull-requests: write

jobs:
  review:
    # Runner must have Ollama + jq installed and be labelled "self-hosted"
    runs-on: [self-hosted, windows, ollama] # <-- add the OS label

    steps:
<<<<<<< HEAD
      # 1. Checkout code -------------------------------------------------------
      - name: Checkout
        uses: actions/checkout@v4
        with:
          fetch-depth: 0 # full history; merge base always available

      # Quick probe - show which program GitHub is executing
      - name: Probe current shell
        shell: pwsh
        run: |
          Write-Host "GitHub picked: $($PSVersionTable.PSEdition)  (if this prints Core or Desktop, you are in PowerShell)"
          Write-Host "Bash in PATH? $(where.exe bash 2>$null)"

      # 2. Generate the PR diff -----------------------------------------------
      - name: Produce diff
        id: diff
        shell: pwsh
        run: |
          $BASE_REF = "${{ github.base_ref }}"
          git fetch --depth 1 origin $BASE_REF
          git diff origin/$BASE_REF...HEAD -- '*.ts' '*.html' '*.scss' |
            Out-File -Encoding utf8 pr.diff

          "DIFF<<EOF"            | Out-File -Encoding utf8 -Append $env:GITHUB_OUTPUT
          Get-Content pr.diff    | Out-File -Encoding utf8 -Append $env:GITHUB_OUTPUT
          "EOF"                  | Out-File -Encoding utf8 -Append $env:GITHUB_OUTPUT
      #test jq version
      - name: Confirm jq availability
        shell: pwsh
        run: |
          Write-Host "Checking jq version..."
          try {
            $jqVersion = jq --version
            Write-Host "✅ jq found: $jqVersion"
          } catch {
            Write-Host "❌ jq not found or not in PATH"
            exit 1
          }

      # 3. Ask Ollama for a code review ---------------------------------------
      - name: Query local LLM via Ollama
        id: review
        shell: pwsh
        run: |
          Write-Host "Checking jq version..."
          try {
            $jqVersion = jq --version
            Write-Host "✅ jq found: $jqVersion"
          } catch {
            Write-Host "❌ jq not found or not in PATH"
            exit 1
          }

          $ErrorActionPreference = "Stop"

          # ---- build prompt -------------------------------------------------
          $prompt = @'
          You are a senior Angular/TypeScript reviewer. Identify bugs, missing unit tests,
          performance issues, and accessibility concerns. Respond in GitHub-flavored
          Markdown bullets.
          '@

          $diffText = @"
          ${{ steps.diff.outputs.DIFF }}
          "@

          $fullPrompt = "$prompt`n`n----- DIFF START -----`n$diffText`n----- DIFF END -----"

          # ---- build payload object safely ---------------------------------
          $payloadObj = @{
            model  = 'gemma:2b'
            prompt = $fullPrompt
            stream = $false            # or $true for token streaming
          }

          $payload = $payloadObj | ConvertTo-Json -Depth 4 -Compress

          Write-Host "DEBUG Payload JSON => $payload"   # should show non‑null string

          # ---- call Ollama --------------------------------------------------
          $response = curl -s http://localhost:11434/api/generate `
            -H "Content-Type: application/json" `
            -d $payload
          Write-Host "DEBUG Response JSON => $response" # should show non‑null string
          Write-Host "✅ response prepared  ($response)"
          $reviewText = $response | ForEach-Object {
            try { ( $_ | ConvertFrom-Json ).response } catch { "" }
          } | Where-Object { $_ } | Out-String
          Write-Host "✅ reviewText prepared ($reviewText)"
          $reviewText = $reviewText -replace "`r", ""

          # ----- expose for next step --------------------------------------------
          @"
          REVIEW<<EOF
          $reviewText
          EOF
          "@ | Out-File -FilePath $env:GITHUB_OUTPUT -Append -Encoding utf8

      # 4. Post comment via GitHub REST API ------------------------------------
      - name: Post review comment
        shell: pwsh
        env:
          GH_TOKEN: ${{ secrets.GITHUB_TOKEN }}
        run: |
          $ErrorActionPreference = "Stop"

          # Build JSON payload for the GitHub API
          $bodyJson = @{
            body = "${{ steps.review.outputs.REVIEW }}"
          } | ConvertTo-Json -Compress

          # Post the comment
          curl -s -X POST `
            -H "Authorization: Bearer $env:GH_TOKEN" `
            -H "Accept: application/vnd.github+json" `
            -d $bodyJson `
            "https://api.github.com/repos/${{ github.repository }}/issues/${{ github.event.pull_request.number }}/comments"
=======
    # 1️⃣ Checkout code -------------------------------------------------------
    - name: Checkout
      uses: actions/checkout@v4

    # 2️⃣ Generate the PR diff -----------------------------------------------
    - name: Produce diff
      id: diff
      run: |
        # Base branch ref (e.g. 'main' or 'master')
        BASE_REF=${{ github.base_ref }}
        git fetch origin "$BASE_REF"
        # We only diff .ts/.html/.scss for brevity; adjust as needed
        git diff origin/$BASE_REF...HEAD -- '*.ts' '*.html' '*.scss' > pr.diff
        # Base64-encode the diff for safe transport
        encoded_diff=$(base64 -w 0 pr.diff)
        # Save diff to output for later steps
        echo "DIFF<<EOF" >> "$GITHUB_OUTPUT"
        echo "$encoded_diff" >> "$GITHUB_OUTPUT"
        echo "EOF" >> "$GITHUB_OUTPUT"

    # 3️⃣ Ask Ollama for a code review ---------------------------------------
    - name: Query local LLM via Ollama
      id: review
      run: |
        # Decode the diff
        decoded_diff=$(echo "${{ steps.diff.outputs.DIFF }}" | base64 -d)
        prompt_template=$(cat <<'PROMPT' You are a senior Angular/TypeScript reviewer.  Identify bugs, missing unit tests, performance issues, and accessibility concerns. Respond in GitHub-flavored Markdown bullets. PROMPT)
        # Combine system prompt + diff in a safe way for jq
        payload=$(jq -n --arg m "codellama:7b" 
                         --arg p "$prompt_template" 
                         --arg d "$decoded_diff" 
                         '{model:$m, prompt:($p + "\n\n----- DIFF START -----\n" + $d + "\n----- DIFF END -----")}')
        # Call local Ollama
        response=$(curl -s http://localhost:11434/api/generate 
                     -H "Content-Type: application/json" 
                     -d "$payload")
        # Extract the generated text (streaming API returns JSON lines)
        review_text=$(echo "$response" | jq -r '.[].response' | tr -d '')
        # Base64-encode the review for safe transport
        encoded_review=$(echo "$review_text" | base64 -w 0)
        # Expose for next step
        echo "REVIEW<<EOF" >> "$GITHUB_OUTPUT"
        echo "$encoded_review" >> "$GITHUB_OUTPUT"
        echo "EOF" >> "$GITHUB_OUTPUT"

    # 4️⃣ Post comment via GitHub REST API (no gh CLI) ------------------------
    - name: Post review comment
      env:
        GH_TOKEN: ${{ secrets.GITHUB_TOKEN }}   # built-in token is fine
      run: |
        # Decode the review
        decoded_review=$(echo "${{ steps.review.outputs.REVIEW }}" | base64 -d)
        # Encode the review for JSON
        body=$(jq -Rs <<< "$decoded_review")
        curl -s -X POST 
          -H "Authorization: Bearer $GH_TOKEN" 
          -H "Accept: application/vnd.github+json" 
          https://api.github.com/repos/${{ github.repository }}/issues/${{ github.event.pull_request.number }}/comments 
          -d "{\"body\": $body}"
>>>>>>> 932636d8
<|MERGE_RESOLUTION|>--- conflicted
+++ resolved
@@ -14,182 +14,64 @@
     runs-on: [self-hosted, windows, ollama] # <-- add the OS label
 
     steps:
-<<<<<<< HEAD
       # 1. Checkout code -------------------------------------------------------
       - name: Checkout
         uses: actions/checkout@v4
         with:
           fetch-depth: 0 # full history; merge base always available
 
-      # Quick probe - show which program GitHub is executing
-      - name: Probe current shell
-        shell: pwsh
-        run: |
-          Write-Host "GitHub picked: $($PSVersionTable.PSEdition)  (if this prints Core or Desktop, you are in PowerShell)"
-          Write-Host "Bash in PATH? $(where.exe bash 2>$null)"
-
-      # 2. Generate the PR diff -----------------------------------------------
+      # 2️⃣ Generate the PR diff -----------------------------------------------
       - name: Produce diff
         id: diff
-        shell: pwsh
         run: |
-          $BASE_REF = "${{ github.base_ref }}"
-          git fetch --depth 1 origin $BASE_REF
-          git diff origin/$BASE_REF...HEAD -- '*.ts' '*.html' '*.scss' |
-            Out-File -Encoding utf8 pr.diff
+          # Base branch ref (e.g. 'main' or 'master')
+          BASE_REF=${{ github.base_ref }}
+          git fetch origin "$BASE_REF"
+          # We only diff .ts/.html/.scss for brevity; adjust as needed
+          git diff origin/$BASE_REF...HEAD -- '*.ts' '*.html' '*.scss' > pr.diff
+          # Base64-encode the diff for safe transport
+          encoded_diff=$(base64 -w 0 pr.diff)
+          # Save diff to output for later steps
+          echo "DIFF<<EOF" >> "$GITHUB_OUTPUT"
+          echo "$encoded_diff" >> "$GITHUB_OUTPUT"
+          echo "EOF" >> "$GITHUB_OUTPUT"
 
-          "DIFF<<EOF"            | Out-File -Encoding utf8 -Append $env:GITHUB_OUTPUT
-          Get-Content pr.diff    | Out-File -Encoding utf8 -Append $env:GITHUB_OUTPUT
-          "EOF"                  | Out-File -Encoding utf8 -Append $env:GITHUB_OUTPUT
-      #test jq version
-      - name: Confirm jq availability
-        shell: pwsh
-        run: |
-          Write-Host "Checking jq version..."
-          try {
-            $jqVersion = jq --version
-            Write-Host "✅ jq found: $jqVersion"
-          } catch {
-            Write-Host "❌ jq not found or not in PATH"
-            exit 1
-          }
-
-      # 3. Ask Ollama for a code review ---------------------------------------
+      # 3️⃣ Ask Ollama for a code review ---------------------------------------
       - name: Query local LLM via Ollama
         id: review
-        shell: pwsh
         run: |
-          Write-Host "Checking jq version..."
-          try {
-            $jqVersion = jq --version
-            Write-Host "✅ jq found: $jqVersion"
-          } catch {
-            Write-Host "❌ jq not found or not in PATH"
-            exit 1
-          }
+          # Decode the diff
+          decoded_diff=$(echo "${{ steps.diff.outputs.DIFF }}" | base64 -d)
+          prompt_template=$(cat <<'PROMPT' You are a senior Angular/TypeScript reviewer.  Identify bugs, missing unit tests, performance issues, and accessibility concerns. Respond in GitHub-flavored Markdown bullets. PROMPT)
+          # Combine system prompt + diff in a safe way for jq
+          payload=$(jq -n --arg m "codellama:7b" 
+                          --arg p "$prompt_template" 
+                          --arg d "$decoded_diff" 
+                          '{model:$m, prompt:($p + "\n\n----- DIFF START -----\n" + $d + "\n----- DIFF END -----")}')
+          # Call local Ollama
+          response=$(curl -s http://localhost:11434/api/generate 
+                      -H "Content-Type: application/json" 
+                      -d "$payload")
+          # Extract the generated text (streaming API returns JSON lines)
+          review_text=$(echo "$response" | jq -r '.[].response' | tr -d '')
+          # Base64-encode the review for safe transport
+          encoded_review=$(echo "$review_text" | base64 -w 0)
+          # Expose for next step
+          echo "REVIEW<<EOF" >> "$GITHUB_OUTPUT"
+          echo "$encoded_review" >> "$GITHUB_OUTPUT"
+          echo "EOF" >> "$GITHUB_OUTPUT"
 
-          $ErrorActionPreference = "Stop"
-
-          # ---- build prompt -------------------------------------------------
-          $prompt = @'
-          You are a senior Angular/TypeScript reviewer. Identify bugs, missing unit tests,
-          performance issues, and accessibility concerns. Respond in GitHub-flavored
-          Markdown bullets.
-          '@
-
-          $diffText = @"
-          ${{ steps.diff.outputs.DIFF }}
-          "@
-
-          $fullPrompt = "$prompt`n`n----- DIFF START -----`n$diffText`n----- DIFF END -----"
-
-          # ---- build payload object safely ---------------------------------
-          $payloadObj = @{
-            model  = 'gemma:2b'
-            prompt = $fullPrompt
-            stream = $false            # or $true for token streaming
-          }
-
-          $payload = $payloadObj | ConvertTo-Json -Depth 4 -Compress
-
-          Write-Host "DEBUG Payload JSON => $payload"   # should show non‑null string
-
-          # ---- call Ollama --------------------------------------------------
-          $response = curl -s http://localhost:11434/api/generate `
-            -H "Content-Type: application/json" `
-            -d $payload
-          Write-Host "DEBUG Response JSON => $response" # should show non‑null string
-          Write-Host "✅ response prepared  ($response)"
-          $reviewText = $response | ForEach-Object {
-            try { ( $_ | ConvertFrom-Json ).response } catch { "" }
-          } | Where-Object { $_ } | Out-String
-          Write-Host "✅ reviewText prepared ($reviewText)"
-          $reviewText = $reviewText -replace "`r", ""
-
-          # ----- expose for next step --------------------------------------------
-          @"
-          REVIEW<<EOF
-          $reviewText
-          EOF
-          "@ | Out-File -FilePath $env:GITHUB_OUTPUT -Append -Encoding utf8
-
-      # 4. Post comment via GitHub REST API ------------------------------------
+      # 4️⃣ Post comment via GitHub REST API (no gh CLI) ------------------------
       - name: Post review comment
-        shell: pwsh
         env:
-          GH_TOKEN: ${{ secrets.GITHUB_TOKEN }}
+          GH_TOKEN: ${{ secrets.GITHUB_TOKEN }} # built-in token is fine
         run: |
-          $ErrorActionPreference = "Stop"
-
-          # Build JSON payload for the GitHub API
-          $bodyJson = @{
-            body = "${{ steps.review.outputs.REVIEW }}"
-          } | ConvertTo-Json -Compress
-
-          # Post the comment
-          curl -s -X POST `
-            -H "Authorization: Bearer $env:GH_TOKEN" `
-            -H "Accept: application/vnd.github+json" `
-            -d $bodyJson `
-            "https://api.github.com/repos/${{ github.repository }}/issues/${{ github.event.pull_request.number }}/comments"
-=======
-    # 1️⃣ Checkout code -------------------------------------------------------
-    - name: Checkout
-      uses: actions/checkout@v4
-
-    # 2️⃣ Generate the PR diff -----------------------------------------------
-    - name: Produce diff
-      id: diff
-      run: |
-        # Base branch ref (e.g. 'main' or 'master')
-        BASE_REF=${{ github.base_ref }}
-        git fetch origin "$BASE_REF"
-        # We only diff .ts/.html/.scss for brevity; adjust as needed
-        git diff origin/$BASE_REF...HEAD -- '*.ts' '*.html' '*.scss' > pr.diff
-        # Base64-encode the diff for safe transport
-        encoded_diff=$(base64 -w 0 pr.diff)
-        # Save diff to output for later steps
-        echo "DIFF<<EOF" >> "$GITHUB_OUTPUT"
-        echo "$encoded_diff" >> "$GITHUB_OUTPUT"
-        echo "EOF" >> "$GITHUB_OUTPUT"
-
-    # 3️⃣ Ask Ollama for a code review ---------------------------------------
-    - name: Query local LLM via Ollama
-      id: review
-      run: |
-        # Decode the diff
-        decoded_diff=$(echo "${{ steps.diff.outputs.DIFF }}" | base64 -d)
-        prompt_template=$(cat <<'PROMPT' You are a senior Angular/TypeScript reviewer.  Identify bugs, missing unit tests, performance issues, and accessibility concerns. Respond in GitHub-flavored Markdown bullets. PROMPT)
-        # Combine system prompt + diff in a safe way for jq
-        payload=$(jq -n --arg m "codellama:7b" 
-                         --arg p "$prompt_template" 
-                         --arg d "$decoded_diff" 
-                         '{model:$m, prompt:($p + "\n\n----- DIFF START -----\n" + $d + "\n----- DIFF END -----")}')
-        # Call local Ollama
-        response=$(curl -s http://localhost:11434/api/generate 
-                     -H "Content-Type: application/json" 
-                     -d "$payload")
-        # Extract the generated text (streaming API returns JSON lines)
-        review_text=$(echo "$response" | jq -r '.[].response' | tr -d '')
-        # Base64-encode the review for safe transport
-        encoded_review=$(echo "$review_text" | base64 -w 0)
-        # Expose for next step
-        echo "REVIEW<<EOF" >> "$GITHUB_OUTPUT"
-        echo "$encoded_review" >> "$GITHUB_OUTPUT"
-        echo "EOF" >> "$GITHUB_OUTPUT"
-
-    # 4️⃣ Post comment via GitHub REST API (no gh CLI) ------------------------
-    - name: Post review comment
-      env:
-        GH_TOKEN: ${{ secrets.GITHUB_TOKEN }}   # built-in token is fine
-      run: |
-        # Decode the review
-        decoded_review=$(echo "${{ steps.review.outputs.REVIEW }}" | base64 -d)
-        # Encode the review for JSON
-        body=$(jq -Rs <<< "$decoded_review")
-        curl -s -X POST 
-          -H "Authorization: Bearer $GH_TOKEN" 
-          -H "Accept: application/vnd.github+json" 
-          https://api.github.com/repos/${{ github.repository }}/issues/${{ github.event.pull_request.number }}/comments 
-          -d "{\"body\": $body}"
->>>>>>> 932636d8
+          # Decode the review
+          decoded_review=$(echo "${{ steps.review.outputs.REVIEW }}" | base64 -d)
+          # Encode the review for JSON
+          body=$(jq -Rs <<< "$decoded_review")
+          curl -s -X POST 
+            -H "Authorization: Bearer $GH_TOKEN" 
+            -H "Accept: application/vnd.github+json" 
+            https://api.github.com/repos/${{ github.repository }}/issues/${{ github.event.pull_request.number }}/comments 
+            -d "{\"body\": $body}"